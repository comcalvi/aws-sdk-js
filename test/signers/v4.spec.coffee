helpers = require('../helpers')
AWS = helpers.AWS

beforeEach ->
  spyOn(AWS.util, 'userAgent').andReturn('aws-sdk-js/0.1')

buildRequest = ->
  ddb = new AWS.DynamoDB({region: 'region', endpoint: 'localhost', apiVersion: '2011-12-05'})
  ddb.makeRequest('listTables', {ExclusiveStartTableName: 'bår'}).build().httpRequest

buildSigner = (request) ->
  return new AWS.Signers.V4(request || buildRequest(), 'dynamodb')

describe 'AWS.Signers.V4', ->
  date = new Date(1935346573456)
  datetime = AWS.util.date.iso8601(date).replace(/[:\-]|\.\d{3}/g, '')
  creds = null
<<<<<<< HEAD
  signature = 'a5dee30d9ae8c69402327b4205fd2433048fe68dbd80841021524ce69ec62a77'
=======
  signature = 'a79372c5bd19c0e9ab7720d5c8e2163507b38349fe45395160cf111b63ac1dba'
>>>>>>> 25fea340
  authorization = 'AWS4-HMAC-SHA256 Credential=akid/20310430/region/dynamodb/aws4_request, ' +
    'SignedHeaders=host;x-amz-date;x-amz-security-token;x-amz-target, ' +
    'Signature=' + signature
  signer = null

  beforeEach ->
    creds = accessKeyId: 'akid', secretAccessKey: 'secret', sessionToken: 'session'
    signer = buildSigner()
    signer.addHeaders(creds, datetime)

  describe 'constructor', ->
    it 'can build a signer for a request object', ->
      req = buildRequest()
      signer = buildSigner(req)
      expect(signer.request).toBe(req)

  describe 'addAuthorization', ->
    headers = {
      'Content-Type': 'application/x-amz-json-1.0',
      'Content-Length': 34,
      'X-Amz-Target': 'DynamoDB_20111205.ListTables',
      'Host': 'localhost',
      'X-Amz-Date': datetime,
      'x-amz-security-token' : 'session',
      'Authorization' : authorization
    }

    for key, value of headers
      it 'should add ' + key + ' header', ->
        signer.addAuthorization(creds, date)
        key = this.description.match(/(\S+) header/)[1]
        expect(signer.request.headers[key]).toEqual(headers[key])

  describe 'authorization', ->
    it 'should return authorization part for signer', ->
      expect(signer.authorization(creds, datetime)).toEqual(authorization)

  describe 'signature', ->
    it 'should generate proper signature', ->
      expect(signer.signature(creds, datetime)).toEqual(signature)

    describe 'caching', ->
      callCount = null
      calls = null

      beforeEach ->
        spyOn(AWS.util.crypto, 'hmac')
        signer.signature(creds, datetime)
        calls = AWS.util.crypto.hmac.calls
        callCount = calls.length

      it 'caches subsequent requests', ->
        signer.signature(creds, datetime)
        expect(calls.length).toEqual(callCount + 1)
        signer.signature(creds, datetime)
        expect(calls.length).toEqual(callCount + 2)

      it 'busts cache if region changes', ->
        signer.request.region = 'new-region'
        signer.signature(creds, datetime)
        expect(calls.length).toEqual(callCount + 5)

      it 'busts cache if service changes', ->
        signer.serviceName = 'newService'
        signer.signature(creds, datetime)
        expect(calls.length).toEqual(callCount + 5)

      it 'busts cache if access key changes', ->
        creds.accessKeyId = 'NEWAKID'
        signer.signature(creds, datetime)
        expect(calls.length).toEqual(callCount + 5)

      it 'busts cache if date changes', ->
        newDate = new Date(date.getTime() + 1000000000)
        newDatetime = AWS.util.date.iso8601(newDate).replace(/[:\-]|\.\d{3}/g, '')
        signer.signature(creds, newDatetime)
        expect(calls.length).toEqual(callCount + 5)

  describe 'stringToSign', ->
    it 'should sign correctly generated input string', ->
      expect(signer.stringToSign(datetime)).toEqual 'AWS4-HMAC-SHA256\n' +
        datetime + '\n' +
        '20310430/region/dynamodb/aws4_request\n' +
        signer.hexEncodedHash(signer.canonicalString())

  describe 'canonicalHeaders', ->
    it 'should return headers', ->
      expect(signer.canonicalHeaders()).toEqual [
<<<<<<< HEAD
        'content-length:34',
=======
>>>>>>> 25fea340
        'host:localhost',
        'x-amz-date:' + datetime,
        'x-amz-security-token:session',
        'x-amz-target:DynamoDB_20111205.ListTables'
      ].join('\n')

    it 'should ignore Authorization header', ->
      signer.request.headers = {'Authorization': 'foo'}
      expect(signer.canonicalHeaders()).toEqual('')

    it 'should lowercase all header names (not values)', ->
      signer.request.headers = {'FOO': 'BAR'}
      expect(signer.canonicalHeaders()).toEqual('foo:BAR')

    it 'should sort headers by key', ->
      signer.request.headers = {abc: 'a', bca: 'b', Qux: 'c', bar: 'd'}
      expect(signer.canonicalHeaders()).toEqual('abc:a\nbar:d\nbca:b\nqux:c')

    it 'should compact multiple spaces in keys/values to a single space', ->
      signer.request.headers = {'Header': 'Value     with  Multiple   \t spaces'}
      expect(signer.canonicalHeaders()).toEqual('header:Value with Multiple spaces')

    it 'should strip starting and end of line spaces', ->
      signer.request.headers = {'Header': ' \t   Value  \t  '}
      expect(signer.canonicalHeaders()).toEqual('header:Value')<|MERGE_RESOLUTION|>--- conflicted
+++ resolved
@@ -15,11 +15,7 @@
   date = new Date(1935346573456)
   datetime = AWS.util.date.iso8601(date).replace(/[:\-]|\.\d{3}/g, '')
   creds = null
-<<<<<<< HEAD
-  signature = 'a5dee30d9ae8c69402327b4205fd2433048fe68dbd80841021524ce69ec62a77'
-=======
-  signature = 'a79372c5bd19c0e9ab7720d5c8e2163507b38349fe45395160cf111b63ac1dba'
->>>>>>> 25fea340
+  signature = 'be723920bdf3f2ee6c0299adeafd5bc875cca511e2a4b8374d0d4e229acf2931'
   authorization = 'AWS4-HMAC-SHA256 Credential=akid/20310430/region/dynamodb/aws4_request, ' +
     'SignedHeaders=host;x-amz-date;x-amz-security-token;x-amz-target, ' +
     'Signature=' + signature
@@ -108,10 +104,6 @@
   describe 'canonicalHeaders', ->
     it 'should return headers', ->
       expect(signer.canonicalHeaders()).toEqual [
-<<<<<<< HEAD
-        'content-length:34',
-=======
->>>>>>> 25fea340
         'host:localhost',
         'x-amz-date:' + datetime,
         'x-amz-security-token:session',
