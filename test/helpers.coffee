# Copyright 2012-2013 Amazon.com, Inc. or its affiliates. All Rights Reserved.
#
# Licensed under the Apache License, Version 2.0 (the "License"). You
# may not use this file except in compliance with the License. A copy of
# the License is located at
#
#     http://aws.amazon.com/apache2.0/
#
# or in the "license" file accompanying this file. This file is
# distributed on an "AS IS" BASIS, WITHOUT WARRANTIES OR CONDITIONS OF
# ANY KIND, either express or implied. See the License for the specific
# language governing permissions and limitations under the License.

AWS = require('../lib/aws')
EventEmitter = require('events').EventEmitter
<<<<<<< HEAD
Buffer = require('buffer').Buffer
=======
>>>>>>> b3f411ae

# Mock credentials
AWS.config.update
  paramValidation: false
  region: 'mock-region'
  credentials:
    accessKeyId: 'akid'
    secretAccessKey: 'secret'

# Disable setTimeout for tests
# Warning: this might cause unpredictable results
# TODO: refactor this out.
`setTimeout = function(fn, delay) { fn(); }`

#AWS.HttpClient.getInstance = -> throw new Error('Unmocked HTTP request')

flattenXML = (xml) ->
  if (!xml)
    return xml
  xml.split("\n").join('').   # remove newlines
    replace(/>\s+</g, '><').  # prunes whitespace between elements
    replace(/^\s+|\s+$/g, '') # trims whitespace from ends

matchXML = (xml1, xml2) ->
  expect(flattenXML(xml1)).toEqual(flattenXML(xml2))

MockService = AWS.Service.defineService 'mockService',
  initialize: (config) ->
    AWS.Service.prototype.initialize.call(this, config)
    @config.credentials = accessKeyId: 'akid', secretAccessKey: 'secret'
    @config.region = 'mock-region'
  setupRequestListeners: (request) ->
    request.on 'extractData', (resp) ->
      resp.data = resp.httpResponse.body.toString()
    request.on 'extractError', (resp) ->
      resp.error =
        code: resp.httpResponse.body.toString() || resp.httpResponse.statusCode
        message: null
  api:
    endpointPrefix: 'mockservice'
    signatureVersion: 'v4'

mockHttpSuccessfulResponse = (status, headers, data, cb) ->
  if !Array.isArray(data)
    data = [data]

  httpResp = new EventEmitter()
  httpResp.statusCode = status
  httpResp.headers = headers
  httpResp.read = ->
    if data.length > 0
      chunk = data.shift()
      if chunk is null
        null
      else
        new Buffer(chunk)
    else
      null

  cb(httpResp)

  AWS.util.arrayEach data.slice(), (str) ->
    if httpResp._events.readable
      httpResp.emit('readable')
    else
      httpResp.emit('data', new Buffer(str))

  httpResp.emit('end')

mockHttpSuccessfulResponse = (status, headers, data, cb) ->
  httpResp = new EventEmitter()
  httpResp.statusCode = status
  httpResp.headers = headers

  cb(httpResp)

  if !Array.isArray(data)
    data = [data]
  AWS.util.arrayEach data, (str) ->
    httpResp.emit('data', new Buffer(str))

  httpResp.emit('end')

mockHttpResponse = (status, headers, data) ->
  stream = new EventEmitter()
  spyOn(AWS.HttpClient, 'getInstance')
<<<<<<< HEAD
  AWS.HttpClient.getInstance.andReturn handleRequest: (req, cb, errCb) ->
=======
  AWS.HttpClient.getInstance.andReturn handleRequest: (req, opts, cb, errCb) ->
>>>>>>> b3f411ae
    if typeof status == 'number'
      mockHttpSuccessfulResponse status, headers, data, cb
    else
      errCb(status)

  return stream

mockIntermittentFailureResponse = (numFailures, status, headers, data) ->
  retryCount = 0
  spyOn(AWS.HttpClient, 'getInstance')
<<<<<<< HEAD
  AWS.HttpClient.getInstance.andReturn handleRequest: (req, cb, errCb) ->
=======
  AWS.HttpClient.getInstance.andReturn handleRequest: (req, opts, cb, errCb) ->
>>>>>>> b3f411ae
    if retryCount < numFailures
      retryCount += 1
      errCb code: 'NetworkingError', message: 'FAIL!'
    else
      statusCode = retryCount < numFailures ? 500 : status
      mockHttpSuccessfulResponse statusCode, headers, data, cb

module.exports =
  AWS: AWS
  matchXML: matchXML
  mockHttpResponse: mockHttpResponse
  mockIntermittentFailureResponse: mockIntermittentFailureResponse
  mockHttpSuccessfulResponse: mockHttpSuccessfulResponse
  MockService: MockService<|MERGE_RESOLUTION|>--- conflicted
+++ resolved
@@ -13,10 +13,7 @@
 
 AWS = require('../lib/aws')
 EventEmitter = require('events').EventEmitter
-<<<<<<< HEAD
 Buffer = require('buffer').Buffer
-=======
->>>>>>> b3f411ae
 
 # Mock credentials
 AWS.config.update
@@ -86,28 +83,10 @@
 
   httpResp.emit('end')
 
-mockHttpSuccessfulResponse = (status, headers, data, cb) ->
-  httpResp = new EventEmitter()
-  httpResp.statusCode = status
-  httpResp.headers = headers
-
-  cb(httpResp)
-
-  if !Array.isArray(data)
-    data = [data]
-  AWS.util.arrayEach data, (str) ->
-    httpResp.emit('data', new Buffer(str))
-
-  httpResp.emit('end')
-
 mockHttpResponse = (status, headers, data) ->
   stream = new EventEmitter()
   spyOn(AWS.HttpClient, 'getInstance')
-<<<<<<< HEAD
-  AWS.HttpClient.getInstance.andReturn handleRequest: (req, cb, errCb) ->
-=======
   AWS.HttpClient.getInstance.andReturn handleRequest: (req, opts, cb, errCb) ->
->>>>>>> b3f411ae
     if typeof status == 'number'
       mockHttpSuccessfulResponse status, headers, data, cb
     else
@@ -118,11 +97,7 @@
 mockIntermittentFailureResponse = (numFailures, status, headers, data) ->
   retryCount = 0
   spyOn(AWS.HttpClient, 'getInstance')
-<<<<<<< HEAD
-  AWS.HttpClient.getInstance.andReturn handleRequest: (req, cb, errCb) ->
-=======
   AWS.HttpClient.getInstance.andReturn handleRequest: (req, opts, cb, errCb) ->
->>>>>>> b3f411ae
     if retryCount < numFailures
       retryCount += 1
       errCb code: 'NetworkingError', message: 'FAIL!'
