# Copyright 2012-2013 Amazon.com, Inc. or its affiliates. All Rights Reserved.
#
# Licensed under the Apache License, Version 2.0 (the "License"). You
# may not use this file except in compliance with the License. A copy of
# the License is located at
#
#     http://aws.amazon.com/apache2.0/
#
# or in the "license" file accompanying this file. This file is
# distributed on an "AS IS" BASIS, WITHOUT WARRANTIES OR CONDITIONS OF
# ANY KIND, either express or implied. See the License for the specific
# language governing permissions and limitations under the License.

helpers = require('./helpers')
AWS = helpers.AWS
MockService = helpers.MockService
Buffer = require('buffer').Buffer

describe 'AWS.EventListeners', ->

  oldSetTimeout = setTimeout
  config = null; service = null; totalWaited = null; delays = []
  successHandler = null; errorHandler = null; completeHandler = null
  retryHandler = null

  beforeEach ->
    # Mock the timer manually (jasmine.Clock does not work in node)
    `setTimeout = jasmine.createSpy('setTimeout');`
    setTimeout.andCallFake (callback, delay) ->
      totalWaited += delay
      delays.push(delay)
      callback()

    totalWaited = 0
    delays = []
    service = new MockService(maxRetries: 3)
    service.config.credentials = AWS.util.copy(service.config.credentials)

    # Helpful handlers
    successHandler = jasmine.createSpy('success')
    errorHandler = jasmine.createSpy('error')
    completeHandler = jasmine.createSpy('complete')
    retryHandler = jasmine.createSpy('retry')

  # Safely tear down setTimeout hack
  afterEach -> `setTimeout = oldSetTimeout`

  makeRequest = (callback) ->
    request = service.makeRequest('mockMethod', foo: 'bar')
    request.on('retry', retryHandler)
    request.on('error', errorHandler)
    request.on('success', successHandler)
    request.on('complete', completeHandler)
    if callback
      request.on 'complete', (resp) ->
        callback.call(resp, resp.error, resp.data)
      request.send()
    else
      request

  describe 'validate', ->
    it 'takes the request object as a parameter', ->
      request = makeRequest()
      request.on 'validate', (req) ->
        expect(req).toBe(request)
        throw "ERROR"
      response = request.send()
      expect(response.error).toEqual("ERROR")

    it 'sends error event if credentials are not set', ->
      errorHandler = jasmine.createSpy('errorHandler')
      request = makeRequest()
      request.on('error', errorHandler)

      service.config.credentialProvider = null
      service.config.credentials.accessKeyId = null
      request.send()

      service.config.credentials.accessKeyId = 'akid'
      service.config.credentials.secretAccessKey = null
      request.send()

      expect(errorHandler).toHaveBeenCalled()
      AWS.util.arrayEach errorHandler.calls, (call) ->
        expect(call.args[0] instanceof Error).toBeTruthy()
        expect(call.args[0].code).toEqual('SigningError')
        expect(call.args[0].message).toMatch(/Missing credentials in config/)

    it 'sends error event if region is not set', ->
      service.config.region = null
      request = makeRequest(->)

      call = errorHandler.calls[0]
      expect(errorHandler).toHaveBeenCalled()
      expect(call.args[0] instanceof Error).toBeTruthy()
      expect(call.args[0].code).toEqual('SigningError')
      expect(call.args[0].message).toMatch(/Missing region in config/)

    it 'ignores region validation if service has global endpoint', ->
      service.config.region = null
      service.api.globalEndpoint = 'mock.mockservice.tld'

      makeRequest(->)
      expect(errorHandler).not.toHaveBeenCalled()
      delete service.api.globalEndpoint

  describe 'build', ->
    it 'takes the request object as a parameter', ->
      request = makeRequest()
      request.on 'build', (req) ->
        expect(req).toBe(request)
        throw "ERROR"
      response = request.send()
      expect(response.error).toEqual("ERROR")

  describe 'afterBuild', ->
    beforeEach ->
      helpers.mockHttpResponse 200, {}, ['DATA']

    sendRequest = (body) ->
      request = makeRequest()
      request.on('build', (req) -> req.httpRequest.body = body)
      request.send()
      request

    contentLength = (body) ->
      sendRequest(body).httpRequest.headers['Content-Length']

    it 'builds Content-Length in the request headers for string content', ->
      expect(contentLength('FOOBAR')).toEqual(6)

    it 'builds Content-Length for string "0"', ->
      expect(contentLength('0')).toEqual(1)

    it 'builds Content-Length for utf-8 string body', ->
      expect(contentLength('tï№')).toEqual(6)

    it 'builds Content-Length for buffer body', ->
      expect(contentLength(new Buffer('tï№'))).toEqual(6)

    if AWS.util.isNode()
      it 'builds Content-Length for file body', ->
        fs = require('fs')
        file = fs.createReadStream(__filename)
        fileLen = fs.lstatSync(file.path).size
        expect(contentLength(file)).toEqual(fileLen)

  describe 'sign', ->
    it 'takes the request object as a parameter', ->
      request = makeRequest()
      request.on 'sign', (req) ->
        expect(req).toBe(request)
        throw "ERROR"
      response = request.send()
      expect(response.error).toEqual("ERROR")

    it 'uses the api.signingName if provided', ->
      service.api.signingName = 'SIGNING_NAME'
      spyOn(AWS.Signers.RequestSigner, 'getVersion').andCallFake ->
        (req, signingName) -> throw signingName
      request = makeRequest()
      response = request.send()
      expect(response.error).toEqual('SIGNING_NAME')
      delete service.api.signingName

    it 'uses the api.endpointPrefix if signingName not provided', ->
      spyOn(AWS.Signers.RequestSigner, 'getVersion').andCallFake ->
        (req, signingName) -> throw signingName
      request = makeRequest()
      response = request.send()
      expect(response.error).toEqual('mockservice')

  describe 'send', ->
    it 'passes httpOptions from config', ->
      options = {}
      spyOn(AWS.HttpClient, 'getInstance').andReturn handleRequest: (req, opts) ->
        options = opts
      service.config.httpOptions = timeout: 15
      service.config.maxRetries = 0
      makeRequest(->)
      expect(options.timeout).toEqual(15)

  describe 'httpData', ->
    beforeEach ->
      helpers.mockHttpResponse 200, {}, ['FOO', 'BAR', 'BAZ', 'QUX']

    it 'emits httpData event on each chunk', ->
      calls = []

      # register httpData event
      request = makeRequest()
      request.on('httpData', (chunk) -> calls.push(chunk.toString()))
      request.send()

      expect(calls).toEqual(['FOO', 'BAR', 'BAZ', 'QUX'])

    it 'does not clear default httpData event if another is added', ->
      request = makeRequest()
      request.on('httpData', ->)
      response = request.send()

      expect(response.httpResponse.body.toString()).toEqual('FOOBARBAZQUX')

  describe 'retry', ->
    it 'retries a request with a set maximum retries', ->
      sendHandler = jasmine.createSpy('send')
      service.config.maxRetries = 10

      # fail every request with a fake networking error
      helpers.mockHttpResponse
        code: 'NetworkingError', message: 'Cannot connect'

      request = makeRequest()
      request.on('send', sendHandler)
      response = request.send()

      expect(retryHandler).toHaveBeenCalled()
      expect(errorHandler).toHaveBeenCalled()
      expect(completeHandler).toHaveBeenCalled()
      expect(successHandler).not.toHaveBeenCalled()
      expect(response.retryCount).toEqual(service.config.maxRetries);
      expect(sendHandler.calls.length).toEqual(service.config.maxRetries + 1)

    it 'retries with falloff', ->
      helpers.mockHttpResponse
        code: 'NetworkingError', message: 'Cannot connect'
      makeRequest(->)
      expect(delays).toEqual([30, 60, 120])

    it 'retries if status code is >= 500', ->
      helpers.mockHttpResponse 500, {}, ''

      makeRequest (err) ->
        expect(err.code).toEqual 500
        expect(err.message).toEqual(null)
        expect(err.statusCode).toEqual(500)
        expect(err.retryable).toEqual(true)
        expect(@retryCount).
          toEqual(service.config.maxRetries)

    it 'should not emit error if retried fewer than maxRetries', ->
      helpers.mockIntermittentFailureResponse 2, 200, {}, 'foo'

      response = makeRequest(->)

      expect(totalWaited).toEqual(90)
      expect(response.retryCount).toBeLessThan(service.config.maxRetries)
      expect(response.data).toEqual('foo')
      expect(errorHandler).not.toHaveBeenCalled()

    ['ExpiredToken', 'ExpiredTokenException', 'RequestExpired'].forEach (name) ->
      it 'invalidates expired credentials and retries', ->
        spyOn(AWS.HttpClient, 'getInstance')
        AWS.HttpClient.getInstance.andReturn handleRequest: (req, opts, cb, errCb) ->
          if req.headers.Authorization.match('Credential=INVALIDKEY')
            helpers.mockHttpSuccessfulResponse 403, {}, name, cb
          else
            helpers.mockHttpSuccessfulResponse 200, {}, 'DATA', cb

        creds =
          numCalls: 0
          expired: false
          accessKeyId: 'INVALIDKEY'
          secretAccessKey: 'INVALIDSECRET'
          get: (cb) ->
            if @expired
              @numCalls += 1
              @expired = false
              @accessKeyId = 'VALIDKEY' + @numCalls
              @secretAccessKey = 'VALIDSECRET' + @numCalls
            cb()

        service.config.credentials = creds

        response = makeRequest(->)
        expect(response.retryCount).toEqual(1)
        expect(creds.accessKeyId).toEqual('VALIDKEY1')
        expect(creds.secretAccessKey).toEqual('VALIDSECRET1')

    [301, 307].forEach (code) ->
      it 'attempts to redirect on ' + code + ' responses', ->
        helpers.mockHttpResponse code, {location: 'http://redirected'}, ''
        service.config.maxRetries = 0
        service.config.maxRedirects = 5
        response = makeRequest(->)
        expect(response.request.httpRequest.endpoint.host).toEqual('redirected')
        expect(response.error.retryable).toEqual(true)
        expect(response.redirectCount).toEqual(service.config.maxRedirects)
        expect(delays).toEqual([0, 0, 0, 0, 0])

    it 'does not redirect if 3xx is missing location header', ->
      helpers.mockHttpResponse 304, {}, ''
      service.config.maxRetries = 0
      response = makeRequest(->)
      expect(response.request.httpRequest.endpoint.host).not.toEqual('redirected')
      expect(response.error.retryable).toEqual(false)

  describe 'success', ->
    it 'emits success on a successful response', ->
      # fail every request with a fake networking error
      helpers.mockHttpResponse 200, {}, 'Success!'

      response = makeRequest(->)

      expect(retryHandler).not.toHaveBeenCalled()
      expect(errorHandler).not.toHaveBeenCalled()
      expect(completeHandler).toHaveBeenCalled()
      expect(successHandler).toHaveBeenCalled()
      expect(response.retryCount).toEqual(0);

  describe 'error', ->
    it 'emits error if error found and should not be retrying', ->
      # fail every request with a fake networking error
      helpers.mockHttpResponse 400, {}, ''

      response = makeRequest(->)

      expect(retryHandler).not.toHaveBeenCalled()
      expect(errorHandler).toHaveBeenCalled()
      expect(completeHandler).toHaveBeenCalled()
      expect(successHandler).not.toHaveBeenCalled()
      expect(response.retryCount).toEqual(0);

    it 'emits error if an error is set in extractError', ->
      error = code: 'ParseError', message: 'error message'
      extractDataHandler = jasmine.createSpy('extractData')

      helpers.mockHttpResponse 400, {}, ''

      request = makeRequest()
      request.on('extractData', extractDataHandler)
      request.on('extractError', (resp) -> resp.error = error)
      response = request.send()

      expect(response.error).toBe(error)
      expect(extractDataHandler).not.toHaveBeenCalled()
      expect(retryHandler).not.toHaveBeenCalled()
      expect(errorHandler).toHaveBeenCalled()
      expect(completeHandler).toHaveBeenCalled()

<<<<<<< HEAD
  if AWS.util.isNode()
    describe 'terminal callback error handling', ->
      beforeEach ->
        spyOn(process, 'exit')
        spyOn(console, 'error')

      didError = ->
        expect(console.error).toHaveBeenCalledWith('ERROR')
        expect(process.exit).toHaveBeenCalledWith(1)

      describe 'without domains', ->
        it 'logs exceptions raised from success event and exits process', ->
          helpers.mockHttpResponse 200, {}, []
          request = makeRequest()
          request.on 'success', -> throw "ERROR"
          expect(-> request.send()).not.toThrow('ERROR')
          expect(completeHandler).toHaveBeenCalled()
          expect(retryHandler).not.toHaveBeenCalled()
          didError()

        it 'logs exceptions raised from complete event and exits process', ->
          helpers.mockHttpResponse 200, {}, []
          request = makeRequest()
          request.on 'complete', -> throw "ERROR"
          expect(-> request.send()).not.toThrow('ERROR')
          expect(completeHandler).toHaveBeenCalled()
          expect(retryHandler).not.toHaveBeenCalled()
          didError()

        it 'logs exceptions raised from error event and exits process', ->
          helpers.mockHttpResponse 500, {}, []
          request = makeRequest()
          request.on 'error', -> throw "ERROR"
          expect(-> request.send()).not.toThrow('ERROR')
          expect(completeHandler).toHaveBeenCalled()
          didError()

      describe 'with domains', ->
        it 'sends error raised from complete event to a domain', ->
          result = false
          d = require('domain').create()
          if d.run
            d.on('error', (e) -> result = e)
            d.run ->
              helpers.mockHttpResponse 200, {}, []
              request = makeRequest()
              request.on 'complete', -> throw "ERROR"
              expect(-> request.send()).not.toThrow('ERROR')
              expect(completeHandler).toHaveBeenCalled()
              expect(retryHandler).not.toHaveBeenCalled()
              expect(result).toEqual("ERROR")

        it 'supports inner domains', ->
          helpers.mockHttpResponse 200, {}, []

          done = false
          err = new Error()
          gotOuterError = false
          gotInnerError = false
          Domain = require("domain")
          outerDomain = Domain.create()
          outerDomain.on 'error', (err) -> gotOuterError = true

          if outerDomain.run
            outerDomain.run ->
              request = makeRequest()
              innerDomain = Domain.create()
              innerDomain.add(request)
              innerDomain.on 'error', -> gotInnerError = true

              runs ->
                request.send ->
                  innerDomain.run -> done = true; throw err
              waitsFor -> done
              runs ->
                expect(gotOuterError).toEqual(false)
                expect(gotInnerError).toEqual(true)
                expect(err.domainThrown).toEqual(false)
                expect(err.domain).toEqual(innerDomain)
=======
  describe 'logging', ->
    data = null
    logger = null
    logfn = (d) -> data += d
    match = /\[AWS mock 200 .* 0 retries\] mockMethod\(.*foo.*bar.*\)/

    beforeEach ->
      data = ''
      logger = {}
      service = new MockService(logger: logger)

    it 'does nothing if logging is off', ->
      service = new MockService(logger: null)
      helpers.mockHttpResponse 200, {}, []
      makeRequest().send()
      expect(completeHandler).toHaveBeenCalled()

    it 'calls .log() on logger if it is available', ->
      helpers.mockHttpResponse 200, {}, []
      logger.log = logfn
      makeRequest().send()
      expect(data).toMatch(match)

    it 'calls .write() on logger if it is available', ->
      helpers.mockHttpResponse 200, {}, []
      logger.write = logfn
      makeRequest().send()
      expect(data).toMatch(match)

  describe 'terminal callback error handling', ->
    beforeEach ->
      spyOn(process, 'exit')
      spyOn(console, 'error')

    didError = ->
      expect(console.error).toHaveBeenCalledWith('ERROR')
      expect(process.exit).toHaveBeenCalledWith(1)

    describe 'without domains', ->
      it 'logs exceptions raised from success event and exits process', ->
        helpers.mockHttpResponse 200, {}, []
        request = makeRequest()
        request.on 'success', -> throw "ERROR"
        expect(-> request.send()).not.toThrow('ERROR')
        expect(completeHandler).toHaveBeenCalled()
        expect(retryHandler).not.toHaveBeenCalled()
        didError()

      it 'logs exceptions raised from complete event and exits process', ->
        helpers.mockHttpResponse 200, {}, []
        request = makeRequest()
        request.on 'complete', -> throw "ERROR"
        expect(-> request.send()).not.toThrow('ERROR')
        expect(completeHandler).toHaveBeenCalled()
        expect(retryHandler).not.toHaveBeenCalled()
        didError()

      it 'logs exceptions raised from error event and exits process', ->
        helpers.mockHttpResponse 500, {}, []
        request = makeRequest()
        request.on 'error', -> throw "ERROR"
        expect(-> request.send()).not.toThrow('ERROR')
        expect(completeHandler).toHaveBeenCalled()
        didError()

    describe 'with domains', ->
      it 'sends error raised from complete event to a domain', ->
        result = false
        d = require('domain').create()
        if d.run
          d.on('error', (e) -> result = e)
          d.run ->
            helpers.mockHttpResponse 200, {}, []
            request = makeRequest()
            request.on 'complete', -> throw "ERROR"
            expect(-> request.send()).not.toThrow('ERROR')
            expect(completeHandler).toHaveBeenCalled()
            expect(retryHandler).not.toHaveBeenCalled()
            expect(result).toEqual("ERROR")

      it 'supports inner domains', ->
        helpers.mockHttpResponse 200, {}, []

        done = false
        err = new Error()
        gotOuterError = false
        gotInnerError = false
        Domain = require("domain")
        outerDomain = Domain.create()
        outerDomain.on 'error', (err) -> gotOuterError = true

        if outerDomain.run
          outerDomain.run ->
            request = makeRequest()
            innerDomain = Domain.create()
            innerDomain.add(request)
            innerDomain.on 'error', -> gotInnerError = true

            runs ->
              request.send ->
                innerDomain.run -> done = true; throw err
            waitsFor -> done
            runs ->
              expect(gotOuterError).toEqual(false)
              expect(gotInnerError).toEqual(true)
              expect(err.domainThrown).toEqual(false)
              expect(err.domain).toEqual(innerDomain)
>>>>>>> 7743418d
<|MERGE_RESOLUTION|>--- conflicted
+++ resolved
@@ -338,7 +338,35 @@
       expect(errorHandler).toHaveBeenCalled()
       expect(completeHandler).toHaveBeenCalled()
 
-<<<<<<< HEAD
+  describe 'logging', ->
+    data = null
+    logger = null
+    logfn = (d) -> data += d
+    match = /\[AWS mock 200 .* 0 retries\] mockMethod\(.*foo.*bar.*\)/
+
+    beforeEach ->
+      data = ''
+      logger = {}
+      service = new MockService(logger: logger)
+
+    it 'does nothing if logging is off', ->
+      service = new MockService(logger: null)
+      helpers.mockHttpResponse 200, {}, []
+      makeRequest().send()
+      expect(completeHandler).toHaveBeenCalled()
+
+    it 'calls .log() on logger if it is available', ->
+      helpers.mockHttpResponse 200, {}, []
+      logger.log = logfn
+      makeRequest().send()
+      expect(data).toMatch(match)
+
+    it 'calls .write() on logger if it is available', ->
+      helpers.mockHttpResponse 200, {}, []
+      logger.write = logfn
+      makeRequest().send()
+      expect(data).toMatch(match)
+
   if AWS.util.isNode()
     describe 'terminal callback error handling', ->
       beforeEach ->
@@ -417,113 +445,4 @@
                 expect(gotOuterError).toEqual(false)
                 expect(gotInnerError).toEqual(true)
                 expect(err.domainThrown).toEqual(false)
-                expect(err.domain).toEqual(innerDomain)
-=======
-  describe 'logging', ->
-    data = null
-    logger = null
-    logfn = (d) -> data += d
-    match = /\[AWS mock 200 .* 0 retries\] mockMethod\(.*foo.*bar.*\)/
-
-    beforeEach ->
-      data = ''
-      logger = {}
-      service = new MockService(logger: logger)
-
-    it 'does nothing if logging is off', ->
-      service = new MockService(logger: null)
-      helpers.mockHttpResponse 200, {}, []
-      makeRequest().send()
-      expect(completeHandler).toHaveBeenCalled()
-
-    it 'calls .log() on logger if it is available', ->
-      helpers.mockHttpResponse 200, {}, []
-      logger.log = logfn
-      makeRequest().send()
-      expect(data).toMatch(match)
-
-    it 'calls .write() on logger if it is available', ->
-      helpers.mockHttpResponse 200, {}, []
-      logger.write = logfn
-      makeRequest().send()
-      expect(data).toMatch(match)
-
-  describe 'terminal callback error handling', ->
-    beforeEach ->
-      spyOn(process, 'exit')
-      spyOn(console, 'error')
-
-    didError = ->
-      expect(console.error).toHaveBeenCalledWith('ERROR')
-      expect(process.exit).toHaveBeenCalledWith(1)
-
-    describe 'without domains', ->
-      it 'logs exceptions raised from success event and exits process', ->
-        helpers.mockHttpResponse 200, {}, []
-        request = makeRequest()
-        request.on 'success', -> throw "ERROR"
-        expect(-> request.send()).not.toThrow('ERROR')
-        expect(completeHandler).toHaveBeenCalled()
-        expect(retryHandler).not.toHaveBeenCalled()
-        didError()
-
-      it 'logs exceptions raised from complete event and exits process', ->
-        helpers.mockHttpResponse 200, {}, []
-        request = makeRequest()
-        request.on 'complete', -> throw "ERROR"
-        expect(-> request.send()).not.toThrow('ERROR')
-        expect(completeHandler).toHaveBeenCalled()
-        expect(retryHandler).not.toHaveBeenCalled()
-        didError()
-
-      it 'logs exceptions raised from error event and exits process', ->
-        helpers.mockHttpResponse 500, {}, []
-        request = makeRequest()
-        request.on 'error', -> throw "ERROR"
-        expect(-> request.send()).not.toThrow('ERROR')
-        expect(completeHandler).toHaveBeenCalled()
-        didError()
-
-    describe 'with domains', ->
-      it 'sends error raised from complete event to a domain', ->
-        result = false
-        d = require('domain').create()
-        if d.run
-          d.on('error', (e) -> result = e)
-          d.run ->
-            helpers.mockHttpResponse 200, {}, []
-            request = makeRequest()
-            request.on 'complete', -> throw "ERROR"
-            expect(-> request.send()).not.toThrow('ERROR')
-            expect(completeHandler).toHaveBeenCalled()
-            expect(retryHandler).not.toHaveBeenCalled()
-            expect(result).toEqual("ERROR")
-
-      it 'supports inner domains', ->
-        helpers.mockHttpResponse 200, {}, []
-
-        done = false
-        err = new Error()
-        gotOuterError = false
-        gotInnerError = false
-        Domain = require("domain")
-        outerDomain = Domain.create()
-        outerDomain.on 'error', (err) -> gotOuterError = true
-
-        if outerDomain.run
-          outerDomain.run ->
-            request = makeRequest()
-            innerDomain = Domain.create()
-            innerDomain.add(request)
-            innerDomain.on 'error', -> gotInnerError = true
-
-            runs ->
-              request.send ->
-                innerDomain.run -> done = true; throw err
-            waitsFor -> done
-            runs ->
-              expect(gotOuterError).toEqual(false)
-              expect(gotInnerError).toEqual(true)
-              expect(err.domainThrown).toEqual(false)
-              expect(err.domain).toEqual(innerDomain)
->>>>>>> 7743418d
+                expect(err.domain).toEqual(innerDomain)