--- conflicted
+++ resolved
@@ -15,22 +15,12 @@
 
 var AWS = require('../core');
 
-<<<<<<< HEAD
-AWS.DynamoDB = AWS.Service.defineService(require('./dynamodb.api'), {
-  Client: {
-    setupRequestListeners: function setupRequestListeners(request) {
-      if (request.client.config.dynamoDbCrc32) {
-        request.addListener('extractData', this.checkCrc32);
-      }
-    },
-=======
 AWS.DynamoDB = AWS.Service.defineService('dynamodb', ['2012-08-10', '2011-12-05'], {
   setupRequestListeners: function setupRequestListeners(request) {
     if (request.service.config.dynamoDbCrc32) {
       request.addListener('extractData', this.checkCrc32);
     }
   },
->>>>>>> b3f411ae
 
   /**
    * @api private
