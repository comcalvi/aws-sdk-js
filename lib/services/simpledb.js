/**
 * Copyright 2012-2013 Amazon.com, Inc. or its affiliates. All Rights Reserved.
 *
 * Licensed under the Apache License, Version 2.0 (the "License"). You
 * may not use this file except in compliance with the License. A copy of
 * the License is located at
 *
 *     http://aws.amazon.com/apache2.0/
 *
 * or in the "license" file accompanying this file. This file is
 * distributed on an "AS IS" BASIS, WITHOUT WARRANTIES OR CONDITIONS OF
 * ANY KIND, either express or implied. See the License for the specific
 * language governing permissions and limitations under the License.
 */

var AWS = require('../core');

<<<<<<< HEAD
AWS.SimpleDB = AWS.Service.defineService(require('./simpledb.api'), {
  Client: {
    /**
     * @api private
     */
    setEndpoint: function setEndpoint(endpoint) {
      if (this.config.region === 'us-east-1') {
        var prefix = this.api.endpointPrefix;
        this.endpoint = new AWS.Endpoint(prefix + '.amazonaws.com');
      } else {
        AWS.Client.prototype.setEndpoint.call(this, endpoint);
      }
=======
AWS.SimpleDB = AWS.Service.defineService('simpledb', ['2009-04-15'], {
  /**
   * @api private
   */
  setEndpoint: function setEndpoint(endpoint) {
    if (this.config.region === 'us-east-1') {
      var prefix = this.api.endpointPrefix;
      this.endpoint = new AWS.Endpoint(prefix + '.amazonaws.com');
    } else {
      AWS.Service.prototype.setEndpoint.call(this, endpoint);
>>>>>>> b3f411ae
    }
  }
});

module.exports = AWS.SimpleDB;<|MERGE_RESOLUTION|>--- conflicted
+++ resolved
@@ -15,20 +15,6 @@
 
 var AWS = require('../core');
 
-<<<<<<< HEAD
-AWS.SimpleDB = AWS.Service.defineService(require('./simpledb.api'), {
-  Client: {
-    /**
-     * @api private
-     */
-    setEndpoint: function setEndpoint(endpoint) {
-      if (this.config.region === 'us-east-1') {
-        var prefix = this.api.endpointPrefix;
-        this.endpoint = new AWS.Endpoint(prefix + '.amazonaws.com');
-      } else {
-        AWS.Client.prototype.setEndpoint.call(this, endpoint);
-      }
-=======
 AWS.SimpleDB = AWS.Service.defineService('simpledb', ['2009-04-15'], {
   /**
    * @api private
@@ -39,7 +25,6 @@
       this.endpoint = new AWS.Endpoint(prefix + '.amazonaws.com');
     } else {
       AWS.Service.prototype.setEndpoint.call(this, endpoint);
->>>>>>> b3f411ae
     }
   }
 });
