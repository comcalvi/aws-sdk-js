--- conflicted
+++ resolved
@@ -235,14 +235,10 @@
    * @api private
    */
   getSignerClass: function getSignerClass() {
-<<<<<<< HEAD
-    return AWS.Signers.RequestSigner.getVersion(this.api.signatureVersion);
-=======
     var version = this.api.signatureVersion;
     if (this.config.signatureVersion) version = this.config.signatureVersion;
     else if (this.isRegionV4()) version = 'v4';
     return AWS.Signers.RequestSigner.getVersion(version);
->>>>>>> b589ef37
   },
 
   /**
@@ -364,6 +360,7 @@
    * @api private
    */
   isRegionCN: function isRegionCN() {
+    if (!this.config.region) return false;
     return this.config.region.match(/^cn-/) ? true : false;
   },
 
