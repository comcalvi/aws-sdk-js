import S3 = require('../clients/s3');
import fs = require('fs');

// Instantiate S3 without options
var s3 = new S3();

// Instantiate S3 with config
var s3Config: S3.Types.ClientConfiguration = {
    apiVersion: '2006-03-01',
    region: 'us-west-2',
    params: {
        Bucket: 'BUCKET'
    },
    signatureVersion: 'v4'
};
s3 = new S3(s3Config);

/**
 * Call operation with:
 *  * params
 *  * callback
 */
s3.listObjects({
    Bucket: 'BUCKET2'
}, function(err, data) {
    if (err) {
        console.log(err.extendedRequstId);
    } else if (data && data.Contents) {
        data.Contents.forEach(function(content) {
            console.log(content.Key);
        });
    }
});

/**
 * Call operation with:
 *  * no params
 *  * callback
 */
s3.listObjects(function(err, data) {
    if (err) {
        console.log(err.code);
    } else if (data && data.Contents) {
        data.Contents.forEach(function(content) {
            console.log(content.Key);
        });
    }
});

/**
 * Call operation with:
 *  * no params
 *  * no callback
 */
var listObjectsReq = s3.listObjects();
// Test success/error event listeners
listObjectsReq.on('error', function(err, resp) {
    console.log(err.code);
    console.log(resp.error);
});
listObjectsReq.on('success', function(resp) {
    if (resp.data && resp.data.Contents) {
        resp.data.Contents.forEach(function(content) {
            console.log(content.Key);
        });
    }
});
// test complete event listener
listObjectsReq.on('complete', function(resp) {
    if (resp.error) {
        console.log(resp.error.code);
    } else if (resp.data && resp.data.Contents) {
        resp.data.Contents.forEach(function(content) {
            console.log(content.Key);
        });
    }
});
// test send
listObjectsReq.send(function(err, data) {
    if (err) {
        console.log(err.code);
    } else if (data && data.Contents) {
        data.Contents.forEach(function(content) {
            console.log(content.Key);
        });
    }
});
// test promise support
listObjectsReq.promise().then(function(data) {
    data.Contents = data.Contents || [];
    data.Contents.forEach(function(content) {
        console.log(content.Key);
    });
}).catch(function(err) {
    console.log(err);
});

// test stream
var s3GetObjectStream = s3.getObject({
    Bucket: 'BUCKET',
    Key: 'KEY'
}).createReadStream();

<<<<<<< HEAD
const upload = s3.upload({
    Bucket: 'BUCKET',
    Key: 'KEY',
    Body: new Buffer('some data')
});

// test managed upload promise support
upload.promise()
    .then((data) => data.Location);
=======
// test putObject
s3.putObject({
    Bucket: 'BUCKET',
    Key: 'Test',
    Body: 'text'
});

s3.putObject({
    Bucket: 'BUCKET',
    Key: 'Test',
    Body: new Buffer('text')
});

s3.putObject({
    Bucket: 'BUCKET',
    Key: 'Test',
    Body: fs.createReadStream('/fake/path')
});
>>>>>>> e5b340b8
<|MERGE_RESOLUTION|>--- conflicted
+++ resolved
@@ -101,17 +101,6 @@
     Key: 'KEY'
 }).createReadStream();
 
-<<<<<<< HEAD
-const upload = s3.upload({
-    Bucket: 'BUCKET',
-    Key: 'KEY',
-    Body: new Buffer('some data')
-});
-
-// test managed upload promise support
-upload.promise()
-    .then((data) => data.Location);
-=======
 // test putObject
 s3.putObject({
     Bucket: 'BUCKET',
@@ -130,4 +119,13 @@
     Key: 'Test',
     Body: fs.createReadStream('/fake/path')
 });
->>>>>>> e5b340b8
+
+const upload = s3.upload({
+    Bucket: 'BUCKET',
+    Key: 'KEY',
+    Body: new Buffer('some data')
+});
+
+// test managed upload promise support
+upload.promise()
+    .then((data) => data.Location);