--- conflicted
+++ resolved
@@ -121,15 +121,9 @@
     "waf"
   ],
   "scripts": {
-<<<<<<< HEAD
-    "test": "npm -s run-script lint && npm -s run-script unit && npm -s run-script buildertest && npm -s run-script browsertest && npm -s run-script react-native-test && ([ -f configuration ] && npm -s run-script integration || true)",
+    "test": "npm -s run-script lint && npm -s run-script unit && npm -s run-script buildertest && npm -s run-script browsertest && npm -s run-script react-native-test && npm -s run-script tstest && ([ -f configuration ] && npm -s run-script integration || true)",
     "unit": "mocha -- test test/json test/model test/protocol test/query test/services test/signers test/xml test/s3 test/cloudfront test/dynamodb test/polly test/rds test/publisher test/event-stream",
     "coverage": "istanbul cover ./node_modules/mocha/bin/_mocha --reporter=lcovonly -- test test/json test/model test/protocol test/query test/services test/signers test/xml test/s3 test/cloudfront test/dynamodb test/polly test/rds test/publisher test/event-stream",
-=======
-    "test": "npm -s run-script lint && npm -s run-script unit && npm -s run-script buildertest && npm -s run-script browsertest && npm -s run-script react-native-test && npm -s run-script tstest && ([ -f configuration ] && npm -s run-script integration || true)",
-    "unit": "mocha -- test test/json test/model test/protocol test/query test/services test/signers test/xml test/s3 test/cloudfront test/dynamodb test/polly test/rds test/event-stream",
-    "coverage": "istanbul cover ./node_modules/mocha/bin/_mocha --reporter=lcovonly -- test test/json test/model test/protocol test/query test/services test/signers test/xml test/s3 test/cloudfront test/dynamodb test/polly test/rds test/event-stream",
->>>>>>> c208c651
     "browsertest": "rake browser:test && karma start",
     "buildertest": "mocha --compilers coffee:coffee-script -s 1000 -t 10000 dist-tools/test",
     "integration": "cucumber.js",
